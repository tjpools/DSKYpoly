# === Makefile for DSKYpoly ===

# Compiler and Assembler
<<<<<<< HEAD
CC      = gcc
AS      = nasm

# Flags
CFLAGS  = -Wall -g
=======
CC = gcc
AS = nasm

# Flags
CFLAGS = -Wall -g -no-pie
>>>>>>> 6e74ac4e
ASFLAGS = -f elf64
LDFLAGS = -no-pie

# Folder Structure
BUILD = build
SRC = src
INCLUDE = include

# Source files
C_SRC = $(SRC)/main.c
ASM_SRC = $(SRC)/solve_poly_2.asm

# Object and Binary output
OBJ = $(BUILD)/main.o $(BUILD)/solve_poly_2.o
EXE = $(BUILD)/dskypoly

# Targets we can invoke from terminal
.PHONY: all clean run test log_structure debug check version doctor lattice runpy runpy-symbolic ta

# === Core Build Rules ===
all: $(EXE) log_structure debug check

# === Linking: final binary from object files ===
$(EXE): $(OBJ)
	@echo "🖇️ Linking object files..."
	$(CC) $(LDFLAGS) $(OBJ) -o $@

# === Compile C source ===
$(BUILD)/main.o: $(C_SRC)
	@echo "📐 Compiling C source..."
	@mkdir -p $(BUILD)
	$(CC) $(CFLAGS) -c $< -o $@

# === Assemble NASM source ===
$(BUILD)/solve_poly_2.o: $(ASM_SRC)
	@echo "🔧 Assembling NASM source..."
<<<<<<< HEAD
	@mkdir -p $(BUILD)
=======
>>>>>>> 6e74ac4e
	$(AS) $(ASFLAGS) $< -o $@

# === Run the program ===
run: $(EXE)
	@echo "🚀 Running DSKYpoly..."
	./$(EXE)

# === Clean build artifacts ===
clean:
<<<<<<< HEAD
	@echo "♻️  Cleaning build files..."
	rm -rf $(BUILD)/*.o $(EXE) DSKYpoly.log lattice.png
=======
	@echo "♻️ Cleaning build files..."
	rm -rf $(BUILD)/*.o $(EXE)
>>>>>>> 6e74ac4e

# === Log project structure ===
log_structure:
	@echo "================================================================"
<<<<<<< HEAD
	@echo "📁 Logging project structure..."
=======
	@echo "Logging project structure ..."
>>>>>>> 6e74ac4e
	@echo "=== Project Structure Snapshot ===" > DSKYpoly.log
	@date >> DSKYpoly.log
	@tree -L 2 . >> DSKYpoly.log
	@echo "" >> DSKYpoly.log

# === Debug info ===
debug:
	@echo "================================================================"
<<<<<<< HEAD
	@echo "🧠 Debug Info:"
	@echo " Source Directory:     $(SRC)"
	@echo " Build Directory:      $(BUILD)"
	@echo " C Source File:        $(C_SRC)"
	@echo " ASM Source File:      $(ASM_SRC)"
	@echo " Object Files:         $(OBJ)"
	@echo " Executable Target:    $(EXE)"
	@echo " Compiler:             $(CC)"
	@echo " Assembler:            $(AS)"

# === Pre-build checks ===
check:
	@echo "================================================================"
	@echo "🔍 Checking Project Structure..."
=======
	@echo "Debug Info:"
	@echo "Source Directory: $(SRC)"
	@echo "Build Directory: $(BUILD)"
	@echo "C Source File: $(C_SRC)"
	@echo "ASM Source File: $(ASM_SRC)"
	@echo "Object Files: $(OBJ)"
	@echo "Executable Target: $(EXE)"
	@echo "Compiler: $(CC)"
	@echo "Assembler: $(AS)"
	@echo "CFLAGS: $(CFLAGS)"
	@echo "ASFLAGS: $(ASFLAGS)"
	@echo "LDFLAGS: $(LDFLAGS)"

check:
	@echo "================================================================"
	@echo "🔧 Current directory: $(shell pwd)"
	@echo "💻🔗💾 Checking Project Structure..."
>>>>>>> 6e74ac4e
	@test -f $(C_SRC) && echo "✅ Found: $(C_SRC)" || echo "❌ Missing: $(C_SRC)"
	@test -f $(ASM_SRC) && echo "✅ Found: $(ASM_SRC)" || echo "❌ Missing: $(ASM_SRC)"
	@test -f Makefile && echo "✅ Found: Makefile" || echo "❌ Missing: Makefile"
	@test -d $(BUILD) && echo "✅ Found: $(BUILD)/" || echo "❌ Missing: $(BUILD)/"
	@echo "📝 Logging structure to DSKYpoly.log..."
	@echo "=== Pre-Build Check ===" >> DSKYpoly.log
	@date >> DSKYpoly.log
	@tree -L 2 . >> DSKYpoly.log
	@echo "" >> DSKYpoly.log

# === Git version info ===
version:
	@echo "================================================================"
	@echo "🌐 Git Version Info:"
	@git log -1 --pretty=format:"Commit: %h%nAuthor: %an%nDate: %ad%nMessage: %s"
	@echo ""
<<<<<<< HEAD
	@echo "📝 Logging to DSKYpoly.log..."
=======
	@echo "Logging to DSKYpoly.log..."
>>>>>>> 6e74ac4e
	@echo "=== Git Version ===" >> DSKYpoly.log
	@git log -1 --pretty=format:"[%ad] %h - %s" >> DSKYpoly.log
	@echo "" >> DSKYpoly.log

# === Makefile hygiene check ===
doctor:
<<<<<<< HEAD
	@echo "================================================================"
	@echo "🩺 Running Makefile diagnostics..."
	@grep -n '^[ ]\+[^#[:space:]]' Makefile && echo "⚠️  Found lines starting with spaces!" || echo "✅ No space-indented commands found."
=======
	@echo "================================================================="
	@echo "🕵️ Running Makefile diagnostics..."
	@grep -n '^[ ]\+[^#[:space:]]' Makefile && echo "⚠️ Found lines starting with spaces!" || echo "👌 No space-indented commands found."
>>>>>>> 6e74ac4e

# === Optional: Generate lattice diagram ===
lattice:
	dot -Tpng lattice.dot -o lattice.png

# === Run Python symbolic interface ===
runpy:
	@./src/dskypoly.py 1 -3 2

runpy-symbolic:
	@./src/dskypoly.py "x² - 3x + 2"

# === Run a symbolic test case ===
test: run
	@echo "🧪 Testing quadratic: x² - 4x + 4 = 0"
	@echo "Expected: Root 1 = 2.0000, Root 2 = 2.0000"

# === Tag this version in Git ===
tag:
	@git tag -a v1.0 -m "Stable quadratic solver with real/complex/double root support"
	@git push origin v1.0<|MERGE_RESOLUTION|>--- conflicted
+++ resolved
@@ -1,19 +1,11 @@
 # === Makefile for DSKYpoly ===
 
 # Compiler and Assembler
-<<<<<<< HEAD
-CC      = gcc
-AS      = nasm
-
-# Flags
-CFLAGS  = -Wall -g
-=======
 CC = gcc
 AS = nasm
 
 # Flags
 CFLAGS = -Wall -g -no-pie
->>>>>>> 6e74ac4e
 ASFLAGS = -f elf64
 LDFLAGS = -no-pie
 
@@ -31,7 +23,7 @@
 EXE = $(BUILD)/dskypoly
 
 # Targets we can invoke from terminal
-.PHONY: all clean run test log_structure debug check version doctor lattice runpy runpy-symbolic ta
+.PHONY: all clean run test log_structure debug check version doctor lattice runpy runpy-symbolic tag
 
 # === Core Build Rules ===
 all: $(EXE) log_structure debug check
@@ -50,10 +42,6 @@
 # === Assemble NASM source ===
 $(BUILD)/solve_poly_2.o: $(ASM_SRC)
 	@echo "🔧 Assembling NASM source..."
-<<<<<<< HEAD
-	@mkdir -p $(BUILD)
-=======
->>>>>>> 6e74ac4e
 	$(AS) $(ASFLAGS) $< -o $@
 
 # === Run the program ===
@@ -63,22 +51,13 @@
 
 # === Clean build artifacts ===
 clean:
-<<<<<<< HEAD
-	@echo "♻️  Cleaning build files..."
-	rm -rf $(BUILD)/*.o $(EXE) DSKYpoly.log lattice.png
-=======
 	@echo "♻️ Cleaning build files..."
 	rm -rf $(BUILD)/*.o $(EXE)
->>>>>>> 6e74ac4e
 
 # === Log project structure ===
 log_structure:
 	@echo "================================================================"
-<<<<<<< HEAD
-	@echo "📁 Logging project structure..."
-=======
 	@echo "Logging project structure ..."
->>>>>>> 6e74ac4e
 	@echo "=== Project Structure Snapshot ===" > DSKYpoly.log
 	@date >> DSKYpoly.log
 	@tree -L 2 . >> DSKYpoly.log
@@ -87,22 +66,6 @@
 # === Debug info ===
 debug:
 	@echo "================================================================"
-<<<<<<< HEAD
-	@echo "🧠 Debug Info:"
-	@echo " Source Directory:     $(SRC)"
-	@echo " Build Directory:      $(BUILD)"
-	@echo " C Source File:        $(C_SRC)"
-	@echo " ASM Source File:      $(ASM_SRC)"
-	@echo " Object Files:         $(OBJ)"
-	@echo " Executable Target:    $(EXE)"
-	@echo " Compiler:             $(CC)"
-	@echo " Assembler:            $(AS)"
-
-# === Pre-build checks ===
-check:
-	@echo "================================================================"
-	@echo "🔍 Checking Project Structure..."
-=======
 	@echo "Debug Info:"
 	@echo "Source Directory: $(SRC)"
 	@echo "Build Directory: $(BUILD)"
@@ -116,11 +79,11 @@
 	@echo "ASFLAGS: $(ASFLAGS)"
 	@echo "LDFLAGS: $(LDFLAGS)"
 
+# === Pre-build checks ===
 check:
 	@echo "================================================================"
 	@echo "🔧 Current directory: $(shell pwd)"
 	@echo "💻🔗💾 Checking Project Structure..."
->>>>>>> 6e74ac4e
 	@test -f $(C_SRC) && echo "✅ Found: $(C_SRC)" || echo "❌ Missing: $(C_SRC)"
 	@test -f $(ASM_SRC) && echo "✅ Found: $(ASM_SRC)" || echo "❌ Missing: $(ASM_SRC)"
 	@test -f Makefile && echo "✅ Found: Makefile" || echo "❌ Missing: Makefile"
@@ -137,28 +100,18 @@
 	@echo "🌐 Git Version Info:"
 	@git log -1 --pretty=format:"Commit: %h%nAuthor: %an%nDate: %ad%nMessage: %s"
 	@echo ""
-<<<<<<< HEAD
-	@echo "📝 Logging to DSKYpoly.log..."
-=======
 	@echo "Logging to DSKYpoly.log..."
->>>>>>> 6e74ac4e
 	@echo "=== Git Version ===" >> DSKYpoly.log
 	@git log -1 --pretty=format:"[%ad] %h - %s" >> DSKYpoly.log
 	@echo "" >> DSKYpoly.log
 
 # === Makefile hygiene check ===
 doctor:
-<<<<<<< HEAD
-	@echo "================================================================"
-	@echo "🩺 Running Makefile diagnostics..."
-	@grep -n '^[ ]\+[^#[:space:]]' Makefile && echo "⚠️  Found lines starting with spaces!" || echo "✅ No space-indented commands found."
-=======
 	@echo "================================================================="
 	@echo "🕵️ Running Makefile diagnostics..."
 	@grep -n '^[ ]\+[^#[:space:]]' Makefile && echo "⚠️ Found lines starting with spaces!" || echo "👌 No space-indented commands found."
->>>>>>> 6e74ac4e
 
-# === Optional: Generate lattice diagram ===
+# === Generate lattice visualization ===
 lattice:
 	dot -Tpng lattice.dot -o lattice.png
 
